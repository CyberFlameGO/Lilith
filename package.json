{
  "name": "@augu/lilith",
  "description": "🧵 Simple application framework made in TypeScript (made for personal usage)",
  "version": "5.0.0",
  "main": "build/index.js",
  "license": "MIT",
  "author": "Chris \"August\" Hernandez <cutie@floofy.dev>",
  "repository": "https://github.com/Noelware/Lilith",
  "bugs": "https://github.com/Noelware/Lilith/issues",
  "types": "index.d.ts",
  "files": [
    "build/",
    "index.d.ts"
  ],
  "funding": {
    "url": "https://github.com/sponsors/auguwu"
  },
  "engines": {
    "node": ">=14"
  },
  "scripts": {
    "clean:node_modules": "rm -rf node_modules/@types/**/node_modules && rm -rf node_modules/@augu/**/node_modules",
    "clean:win:tar": "cp node_modules/@augu/collections/build/index.js.* node_modules/@augu/collections/build/index.js && rm node_modules/@augu/collections/build/index.js.*",
    "prepare": "npm run build",
    "build": "npm run lint && rm -rf build && tsc",
    "lint": "eslint src --ext .ts --fix",
    "docs": "typedoc src/index.ts --out ./docs"
  },
  "dependencies": {
    "@augu/collections": "1.0.12",
    "@augu/utils": "1.5.3",
    "reflect-metadata": "0.1.13"
  },
  "devDependencies": {
    "@augu/eslint-config": "2.1.0",
    "@augu/tsconfig": "1.1.1",
    "@types/node": "14.17.3",
    "@typescript-eslint/eslint-plugin": "4.27.0",
    "@typescript-eslint/parser": "4.27.0",
    "eslint": "7.29.0",
    "husky": "6.0.0",
<<<<<<< HEAD
    "typedoc": "0.21.0-beta.3",
    "typescript": "4.3.2"
=======
    "typescript": "4.3.4"
>>>>>>> 330ea75b
  }
}<|MERGE_RESOLUTION|>--- conflicted
+++ resolved
@@ -39,11 +39,7 @@
     "@typescript-eslint/parser": "4.27.0",
     "eslint": "7.29.0",
     "husky": "6.0.0",
-<<<<<<< HEAD
     "typedoc": "0.21.0-beta.3",
-    "typescript": "4.3.2"
-=======
     "typescript": "4.3.4"
->>>>>>> 330ea75b
   }
 }